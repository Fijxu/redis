--- conflicted
+++ resolved
@@ -201,13 +201,6 @@
     end
   end
 
-<<<<<<< HEAD
-  test "can pipeline commands" do
-    first_incr = Redis::Future.new
-    second_incr = Redis::Future.new
-    first_decr = Redis::Future.new
-    second_decr = Redis::Future.new
-=======
   describe "hash" do
     test "hincrby increments the number stored at field in the hash" do
       redis.hset(key, {"field" => "5"})
@@ -217,9 +210,11 @@
     end
   end
 
-  it "can pipeline commands" do
-    key = random_key
->>>>>>> 4abfe148
+  test "can pipeline commands" do
+    first_incr = Redis::Future.new
+    second_incr = Redis::Future.new
+    first_decr = Redis::Future.new
+    second_decr = Redis::Future.new
 
     redis.pipeline do |redis|
       first_incr = redis.incr key
